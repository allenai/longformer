import argparse
import glob
import os
import random
import logging
import numpy as np
import math
from tqdm import tqdm
import time
import torch
from transformers import AutoTokenizer, AutoModelForMaskedLM
from transformers import DataCollatorForLanguageModeling
from transformers.optimization import AdamW, get_linear_schedule_with_warmup

from torch.utils.data import Dataset, DataLoader
import pytorch_lightning as ptl
from pytorch_lightning.logging.test_tube import TestTubeLogger
from pytorch_lightning.callbacks import ModelCheckpoint, LearningRateLogger


logging.basicConfig(level=logging.INFO)
logger = logging.getLogger(__name__)

# DONE: reproduce RoBERTa numbers on the Longformer corpus
# DONE: testing ddp single machine
# DONE: testing ddp multiple machines
# DONE: testing resume from checkpoint
# TODO: try on a single TPU
# - tie weights
<<<<<<< HEAD
# - tensorboard
# - set_epoch bug
# - gradient clipping
=======
# - gradient accumulation
# - set_epoch bug
# - gradient clipping
# - tensorboard: https://github.com/PyTorchLightning/pytorch-lightning/issues/2698
>>>>>>> d40983a4
# TODO: try on a TPU-pod
# TODO: use AutoModelForMaskedLM and remove masked_lm_labels
# TODO: run on beaker on ai2-server1/2


try:
    import torch_xla.core.xla_model as xm
except ImportError:
    XLA_AVAILABLE = False
else:
    XLA_AVAILABLE = True


class MMapTextDataset(Dataset):
    def __init__(self, mmap_filename, chunk_size):
        self.num_instances = np.memmap(mmap_filename, mode='r', dtype=np.uint16).shape[0] // chunk_size
        # defer loading the token_ids memmap until after the first __getitem__ call.
        # when spawning new processes for ddp, there is a hard limit in python < 3.8 that
        # pickle files need to be < 4GB. By waiting until after the first __getitem__ we
        # don't have to pickle the memmap
        self.token_ids = None
        self._mmap_filename = mmap_filename
        self._chunk_size = chunk_size

    def __len__(self):
        return self.num_instances

    def __getitem__(self, i):
        if self.token_ids is None:
            self.token_ids = np.memmap(self._mmap_filename, mode='r', dtype=np.uint16,
                                       shape=(self.num_instances, self._chunk_size))
        return torch.tensor(self.token_ids[i, :].astype(np.int32), dtype=torch.long)

    @staticmethod
    def raw_text_to_mmap(args):
        tokenizer = AutoTokenizer.from_pretrained(args.tokenizer, use_fast=True)
        assert len(tokenizer) < 65535  # will use uint16 to store token ids
        all_files = glob.glob(f'{args.input_dir}/*.txt')

        if os.path.exists(f'{args.input_dir}/cache/'):
            logger.info("Cache already exists. Remove the cache directory to regenerate")
            return
        os.mkdir(f'{args.input_dir}/cache/')

        # TODO: process each shared in a separate worker and save their output to files
        # TODO: update the data generation to avoid the need for regeneration if the seqlen changes

        chunks_list = []
        for fname in tqdm(all_files):
            with open(fname, 'r') as fin:
                current_chunk = [tokenizer.bos_token]
                for line in tqdm(fin):
                    if line.strip() == '':  # drop empty lines
                        continue
                    tokens = tokenizer.tokenize(line)  # each line is one document
                    # generate chunks of length args.seqlen. The last chunk will be padded.
                    # padding last chunk is not great for longformer because many chunks will be mostly padding

                    for token in tokens:
                        if len(current_chunk) == args.seqlen - 1:  # chunk is full
                            current_chunk.append(tokenizer.eos_token)
                            chunks_list.append(current_chunk)
                            current_chunk = [tokenizer.bos_token]
                        current_chunk.append(token)
                    if args.padded_chunks:
                        # fill the rest of the seqlen with pad
                        current_chunk.extend([tokenizer.pad_token] * (args.seqlen - len(current_chunk)))
                        current_chunk[args.seqlen - 1] = tokenizer.eos_token
                        chunks_list.append(current_chunk)
                        current_chunk = [tokenizer.bos_token]
                    else:
                        # one long doc with sep inbetween
                        if len(current_chunk) < args.seqlen - 1:
                            current_chunk.append(tokenizer.sep_token)
        random.shuffle(chunks_list)
        val_count = int(args.train_dev_split * len(chunks_list))
        val_chunks = chunks_list[:val_count]
        train_chunks = chunks_list[val_count:]

        def _tokenized_text_to_mmap(output_fname, chunks_list):
            num_chunks = len(chunks_list)
            all_token_ids = np.empty((num_chunks, args.seqlen), dtype=np.uint16)
            for k, chunk in enumerate(tqdm(chunks_list)):
                token_ids = tokenizer.convert_tokens_to_ids(chunk)
                assert len(token_ids) == args.seqlen
                all_token_ids[k, :] = [int(t) for t in token_ids]
            fp = np.memmap(output_fname, dtype=np.uint16, mode='w+', shape=(num_chunks, args.seqlen))
            fp[:, :] = all_token_ids[:, :]
            fp.flush()
            del fp

        _tokenized_text_to_mmap(f'{args.input_dir}/cache/train.bin', train_chunks)
        _tokenized_text_to_mmap(f'{args.input_dir}/cache/val.bin', val_chunks)


class Pretrainer(ptl.LightningModule):

    def __init__(self, hparams):
        super().__init__()

        self.args = hparams
        self.hparams = self.args

        self.model = AutoModelForMaskedLM.from_pretrained(args.model)
        self.config = self.model.config
        tokenizer = AutoTokenizer.from_pretrained(args.tokenizer)
        self.pad_token_id = tokenizer.pad_token_id

        logger.info(f'Creating dataset cache from dir {self.args.input_dir}. This could be slow the first time.')
        MMapTextDataset.raw_text_to_mmap(args)

        # TODO: add support for other objective functions
        self.data_collator = DataCollatorForLanguageModeling(
            tokenizer=tokenizer, mlm=True, mlm_probability=self.args.mlm_prob
        )
        self.start_time = 0

    def forward(self, input_ids=None, labels=None):
        # get the padding mask - 1 for NOT masked, 0 for MASKED/PAD
        attention_mask = (input_ids != self.pad_token_id).int()

        # output is loss, prediction_scores, hidden_states
        output = self.model(input_ids=input_ids, attention_mask=attention_mask, labels=labels)
        return output[0]  # loss

    def training_step(self, batch, batch_nb):
        loss = self(**batch)
        input_ids = batch['input_ids']
        tensorboard_logs = {
            'input_size': input_ids.numel(),
            'mlm_loss': loss,
            'mlm_bpc': loss/math.log(2),
            'mlm_perplexity': torch.exp(loss),
            'token_per_step': input_ids.numel() * self.args.grad_accum * self.trainer.world_size,
        }
        if self.start_time != 0:
            elapsed_time = time.time() - self.start_time
            tensorboard_logs['second_per_batch'] = elapsed_time
        self.start_time = time.time()
        if not self.use_tpu:
            tensorboard_logs['memory'] = torch.cuda.memory_allocated(loss.device) / 1024 ** 3

        return {'loss': loss, 'log': tensorboard_logs}

    def validation_step(self, batch, batch_nb):
        # TODO: log how long evaluation takes
        self.start_time = 0  # reset training_step timer
        loss = self(**batch)
        tensorboard_logs = {
            'val_mlm_loss': loss.detach(),
        }
        return {'val_loss': tensorboard_logs["val_mlm_loss"], 'log': tensorboard_logs}

    def validation_epoch_end(self, outputs):
        avg_loss = torch.stack([x['log']['val_mlm_loss'] for x in outputs if 'val_mlm_loss' in x['log']]).mean()
        if self.use_ddp:
            # TODO: PTL is already doing this. Is it still needed here?
            # https://github.com/PyTorchLightning/pytorch-lightning/blob/0.8.5/pytorch_lightning/metrics/converters.py#L251
            torch.distributed.all_reduce(avg_loss, op=torch.distributed.ReduceOp.SUM)
            avg_loss /= torch.distributed.get_world_size()
        elif self.use_tpu:
            avg_loss = xm.all_reduce(xm.REDUCE_SUM, avg_loss) / xm.xrt_world_size()

        logs = {'val_mlm_loss': avg_loss}
        return {'log': logs, 'progress_bar': logs, "val_loss": avg_loss}

    def configure_optimizers(self):
        no_decay = ["bias", "LayerNorm.weight"]

        optimizer_grouped_parameters = [
            {
                "params": [p for n, p in self.named_parameters() if not any(nd in n for nd in no_decay) and p.requires_grad],
                "weight_decay": self.args.weight_decay,
            },
            {
                "params": [p for n, p in self.named_parameters() if any(nd in n for nd in no_decay) and p.requires_grad],
                "weight_decay": 0.0,
            },
        ]
        optimizer = AdamW(optimizer_grouped_parameters, lr=self.args.lr, eps=self.args.adam_epsilon)
        scheduler = get_linear_schedule_with_warmup(
            optimizer, num_warmup_steps=self.args.warmup_steps, num_training_steps=self.args.train_steps
        )
        return [optimizer], [{"scheduler": scheduler, "interval": "step"}]

    def _get_loader(self, fname, is_train):
        dataset = MMapTextDataset(fname, chunk_size=self.args.seqlen)

        # TODO: consider `replace_sampler_ddp=True` and removing the following if statement
        if self.trainer.use_ddp:
            sampler = torch.utils.data.distributed.DistributedSampler(dataset, shuffle=is_train)
            shuffle = False
        elif self.trainer.use_tpu:
            sampler = torch.utils.data.distributed.DistributedSampler(
                dataset,
                num_replicas=xm.xrt_world_size(),
                rank=xm.get_ordinal(),
                shuffle=is_train,
            )
            shuffle = False
        else:
            sampler = None
            shuffle = is_train

        loader = DataLoader(
                dataset,
                batch_size=self.args.batch_size,
                shuffle=shuffle,
                sampler=sampler,
                num_workers=self.args.num_workers,
                collate_fn=self.data_collator,
                drop_last=is_train,
        )
        return loader

    def train_dataloader(self):
        return self._get_loader(f'{self.args.input_dir}/cache/train.bin', True)

    def val_dataloader(self):
        return self._get_loader(f'{self.args.input_dir}/cache/val.bin', False)

    def grad_norm(self, norm_type):
        # Override PTL `grad_norm` function to only return `total_grad_norm` instead norms of individual params

        if self.use_tpu:
            return {}  # computing grad_norm one parameter at a time takes forever on TPU

        # TODO: grad_norm reporting needs to take fp16 loss scale into account
        all_norms = [float(p.grad.data.norm(float(norm_type))) for p in self.parameters() if p.grad is not None]
        return {'total_grad_norm': float(torch.tensor(all_norms).norm(norm_type))}

    @staticmethod
    def add_args(parser):
        parser.add_argument("--seed", type=int, default=3)

        # Dataset. Some of these params are only useful when generating the dataset cache
        parser.add_argument("--input_dir", type=str, default='/net/nfs.corp/s2-research/beltagy/longformer/data/')
        parser.add_argument("--train_dev_split", type=float, default=0.05)
        parser.add_argument("--padded_chunks", type=bool, default=False)
        parser.add_argument("--seqlen", type=int, default=512)
        parser.add_argument("--mlm_prob", type=float, default=0.15)

        # HF model loading
        parser.add_argument("--tokenizer", type=str, default='roberta-base')
        parser.add_argument("--model", type=str, default='roberta-base')

        # Checkpointing and logging
        parser.add_argument("--save_dir", type=str, default='runs/')
        parser.add_argument("--save_prefix", type=str, default='test',
                            help="path of output directory is --save_dir/--save_prefix")
        parser.add_argument("--resume", type=str, default=None,  # It is better to use a different output dir.
                            help="Path to a checkpoint to load model weights and training state. It overwrites args")
        parser.add_argument("--resume_model_only", type=str, default=None,
                            help="Path to a checkpoint to load model weights but not training state")
        parser.add_argument("--log_rate", type=int, default=16)

        # Training hyperparams
        parser.add_argument("--lr", type=float, default=1e-5)
        parser.add_argument("--train_steps", type=int, default=3000, help='# training grad. updates')
        parser.add_argument("--warmup_steps", type=int, default=1000, help='# warmup grad. updates')
        parser.add_argument("--val_every", type=int, default=1000, help='# training grad. updates between evaluations')
        parser.add_argument("--val_batches", type=int, default=1000, help='# evaluation **batches**')
        parser.add_argument("--weight_decay", type=float, default=0.01)
        parser.add_argument("--adam_epsilon", type=float, default=1e-6)
        parser.add_argument("--grad_clip", type=float, default=0)  # TODO: test this with fp16. Likely not working

        # RoBERTa's tokens_per_step = 2^18 = 512(seqlen) x 1(gpu_count) x 32(batch_size) x 16(grad_accum)
        parser.add_argument("--batch_size", type=int, default=8)
        parser.add_argument("--grad_accum", type=int, default=1)

        # Compute resources
        parser.add_argument("--fp16", type=bool, default=False)
        parser.add_argument("--num_workers", type=int, default=0)
        parser.add_argument("--gpu_count", type=int, default=1,  # `--gpus` is reserved for internal use by PTL
                            help="Number of gpus. This respects `CUDA_VISIBLE_DEVICES`")

        # For multi-node training, use the PyTorch launch script. The script and instructions can be found here:
        # https://github.com/pytorch/pytorch/blob/master/torch/distributed/launch.py.
        # To run PTL in a mode compatible with the launch script, two things are needed:
        #   - pass the argument `--use_env` to `torch.distributed.launch`
        #   - make sure `--nproc_per_node` matches `--gpu_count` and `--nnodes` matches `--node_count`.
        # For example, to run on 2 nodes, 3 gpus each, the command line on node rank 1 would be like:
        #   >>>> python -m torch.distributed.launch  \
        #               --use_env  --nnodes 2  --nproc_per_node 3  \
        #               --node_rank 1  --master_addr s2-server4  --master_port 12343  \
        #               scripts/pretrain.py  \
        #               --gpu_count 2  --node_count 2  \
        #               --input_dir my_data_dir  --save_prefix test_multinode
        parser.add_argument("--node_count", type=int, default=1,
                            help="Number of nodes. It needs to match --nnodes of torch.distributed.launch")
        parser.add_argument("--tpu_core_count", type=int, default=None)

        return parser


def main(args):
    random.seed(args.seed * 10)
    np.random.seed(args.seed * 100)
    torch.manual_seed(args.seed * 1000)
    if torch.cuda.is_available():
        torch.cuda.manual_seed_all(args.seed * 10000)

    if args.resume_model_only is not None:
        pretrainer = Pretrainer.load_from_checkpoint(args.resume_model_only, args)
    else:
        pretrainer = Pretrainer(args)

    # logger here is a SummaryWritter for tensorboard
    # it is used by the trainer, and certain return variables
    # from the model are automatically logged
    logger = TestTubeLogger(
        save_dir=args.save_dir,
        name=args.save_prefix,
        version=0  # always use version=0
    )

    checkpoint_callback = ModelCheckpoint(
        # model saved to filepath/prefix_....
        filepath=os.path.join(args.save_dir, args.save_prefix, 'checkpoint'),
        prefix='',
        save_top_k=1,
        save_last=True,
        verbose=True,
        monitor='val_loss',
        mode='min',
        period=-1,  # to allow multiple checkpoints per epoch
    )

    args.val_every *= args.grad_accum  # PTL is expecting number of batches_per_gpu
    trainer = ptl.Trainer(
        gpus=args.gpu_count,
        num_nodes=args.node_count,
        num_tpu_cores=args.tpu_core_count,
        distributed_backend='ddp' if (args.gpu_count > 1 or args.node_count > 1) else None,
        replace_sampler_ddp=False,
        track_grad_norm=2,
        max_epochs=10000, min_epochs=0, max_steps=args.train_steps,  # run for many epochs, but stop after max_steps
        val_check_interval=args.val_every, limit_val_batches=args.val_batches,
        early_stop_callback=None,
        row_log_interval=args.log_rate,
        progress_bar_refresh_rate=args.log_rate,
        logger=logger,
        checkpoint_callback=checkpoint_callback,
        accumulate_grad_batches=args.grad_accum,
        resume_from_checkpoint=args.resume,
        gradient_clip_val=args.grad_clip,
        precision=16 if args.fp16 else 32, amp_level='O2',
        num_sanity_val_steps=2,
        callbacks=[LearningRateLogger()],
    )
    trainer.fit(pretrainer)


if __name__ == "__main__":
    parser = Pretrainer.add_args(argparse.ArgumentParser(description="pretrain"))
    args = parser.parse_args()
    main(args)<|MERGE_RESOLUTION|>--- conflicted
+++ resolved
@@ -27,16 +27,9 @@
 # DONE: testing resume from checkpoint
 # TODO: try on a single TPU
 # - tie weights
-<<<<<<< HEAD
-# - tensorboard
-# - set_epoch bug
-# - gradient clipping
-=======
-# - gradient accumulation
 # - set_epoch bug
 # - gradient clipping
 # - tensorboard: https://github.com/PyTorchLightning/pytorch-lightning/issues/2698
->>>>>>> d40983a4
 # TODO: try on a TPU-pod
 # TODO: use AutoModelForMaskedLM and remove masked_lm_labels
 # TODO: run on beaker on ai2-server1/2
