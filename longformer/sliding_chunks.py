import torch
import torch.nn.functional as F
from longformer.diagonaled_mm_tvm import mask_invalid_locations


def _skew(x, direction, padding_value):
    '''Convert diagonals into columns (or columns into diagonals depending on `direction`'''
    x_padded = F.pad(x, direction, value=padding_value)
    x_padded = x_padded.view(*x_padded.size()[:-2], x_padded.size(-1), x_padded.size(-2))
    return x_padded


def _skew2(x, padding_value):
    '''shift every row 1 step to right converting columns into diagonals'''
    # X = B x C x M x L
    B, C, M, L = x.size()
    x = F.pad(x, (0, M + 1), value=padding_value)  # B x C x M x (L+M+1)
    x = x.view(B, C, -1)  # B x C x ML+MM+M
    x = x[:, :, :-M]  # B x C x ML+MM
    x = x.view(B, C, M, M + L)  # B x C, M x L+M
    x = x[:, :, :, :-1]
    return x


def _chunk(x, w):
    '''convert into overlapping chunkings. Chunk size = 2w, overlap size = w'''

    # non-overlapping chunks of size = 2w
    x = x.view(x.size(0), x.size(1) // (w * 2), w * 2, x.size(2))

    # use `as_strided` to make the chunks overlap with an overlap size = w
    chunk_size = list(x.size())
    chunk_size[1] = chunk_size[1] * 2 - 1

    chunk_stride = list(x.stride())
    chunk_stride[1] = chunk_stride[1] // 2
    return x.as_strided(size=chunk_size, stride=chunk_stride)


def sliding_chunks_matmul_qk(q: torch.Tensor, k: torch.Tensor, w: int, padding_value: float):
    '''Matrix multiplicatio of query x key tensors using with a sliding window attention pattern.
    This implementation splits the input into overlapping chunks of size 2w (e.g. 512 for pretrained Longformer)
    with an overlap of size w'''
    bsz, seqlen, num_heads, head_dim = q.size()
    assert seqlen % (w * 2) == 0
    assert q.size() == k.size()

    chunks_count = seqlen // w - 1

    # group bsz and num_heads dimensions into one, then chunk seqlen into chunks of size w * 2
    q = q.transpose(1, 2).reshape(bsz * num_heads, seqlen, head_dim)
    k = k.transpose(1, 2).reshape(bsz * num_heads, seqlen, head_dim)

    chunk_q = _chunk(q, w)
    chunk_k = _chunk(k, w)

    # matrix multipication
    # bcxd: bsz*num_heads x chunks x 2w x head_dim
    # bcyd: bsz*num_heads x chunks x 2w x head_dim
    # bcxy: bsz*num_heads x chunks x 2w x 2w
    chunk_attn = torch.einsum('bcxd,bcyd->bcxy', (chunk_q, chunk_k))  # multiply

    # convert diagonals into columns
    diagonal_chunk_attn = _skew(chunk_attn, direction=(0, 0, 0, 1), padding_value=padding_value)

    # allocate space for the overall attention matrix where the chunks are compined. The last dimension
    # has (w * 2 + 1) columns. The first (w) columns are the w lower triangles (attention from a word to
    # w previous words). The following column is attention score from each word to itself, then
    # followed by w columns for the upper triangle.

    diagonal_attn = diagonal_chunk_attn.new_empty((bsz * num_heads, chunks_count + 1, w, w * 2 + 1))

    # copy parts from diagonal_chunk_attn into the compined matrix of attentions
    # - copying the main diagonal and the upper triangle
    diagonal_attn[:, :-1, :, w:] = diagonal_chunk_attn[:, :, :w, :w + 1]
    diagonal_attn[:, -1, :, w:] = diagonal_chunk_attn[:, -1, w:, :w + 1]
    # - copying the lower triangle
    diagonal_attn[:, 1:, :, :w] = diagonal_chunk_attn[:, :, - (w + 1):-1, w + 1:]
    diagonal_attn[:, 0, 1:w, 1:w] = diagonal_chunk_attn[:, 0, :w - 1, 1 - w:]

    # separate bsz and num_heads dimensions again
    diagonal_attn = diagonal_attn.view(bsz, num_heads, seqlen, 2 * w + 1).transpose(2, 1)

    mask_invalid_locations(diagonal_attn, w, 1, False)
    return diagonal_attn


def sliding_chunks_matmul_pv(prob: torch.Tensor, v: torch.Tensor, w: int):
    '''Same as sliding_chunks_matmul_qk but for prob and value tensors. It is expecting the same output
    format from sliding_chunks_matmul_qk'''
    bsz, seqlen, num_heads, head_dim = v.size()
    assert seqlen % (w * 2) == 0
    assert prob.size()[:3] == v.size()[:3]
    assert prob.size(3) == 2 * w + 1
    chunks_count = seqlen // w - 1
    # group bsz and num_heads dimensions into one, then chunk seqlen into chunks of size 2w
    chunk_prob = prob.transpose(1, 2).reshape(bsz * num_heads, seqlen // w, w, 2 * w + 1)

    # group bsz and num_heads dimensions into one
    v = v.transpose(1, 2).reshape(bsz * num_heads, seqlen, head_dim)

    # pad seqlen with w at the beginning of the sequence and another w at the end
    padded_v = F.pad(v, (0, 0, w, w), value=-1)

    # chunk padded_v into chunks of size 3w and an overlap of size w
    chunk_v_size = (bsz * num_heads, chunks_count + 1, 3 * w, head_dim)
    chunk_v_stride = padded_v.stride()
    chunk_v_stride = chunk_v_stride[0], w * chunk_v_stride[1], chunk_v_stride[1], chunk_v_stride[2]
    chunk_v = padded_v.as_strided(size=chunk_v_size, stride=chunk_v_stride)

    skewed_prob = _skew2(chunk_prob, padding_value=0)

    context = torch.einsum('bcwd,bcdh->bcwh', (skewed_prob, chunk_v))
    return context.view(bsz, num_heads, seqlen, head_dim).transpose(1, 2)


def pad_to_window_size(input_ids: torch.Tensor, attention_mask: torch.Tensor,
                       one_sided_window_size: int, pad_token_id: int):
    '''A helper function to pad tokens and mask to work with the sliding_chunks implementation of Longformer selfattention.
    Input:
        input_ids = torch.Tensor(bsz x seqlen): ids of wordpieces
        attention_mask = torch.Tensor(bsz x seqlen): attention mask
        one_sided_window_size = int: window size on one side of each token
        pad_token_id = int: tokenizer.pad_token_id
    Returns
        (input_ids, attention_mask) padded to length divisible by 2 * one_sided_window_size
    '''
    w = int(2 * one_sided_window_size)
    seqlen = input_ids.size(1)
    padding_len = (w - seqlen % w) % w
    input_ids = F.pad(input_ids, (0, padding_len), value=pad_token_id)
    attention_mask = F.pad(attention_mask, (0, padding_len), value=False)  # no attention on the padding tokens
    return input_ids, attention_mask


# ========= "sliding_chunks_no_overlap": alternative implemenation of the sliding window attention =========
# This implementation uses non-overlapping chunks (or blocks) of size `w` with number of local attention = 3xw
# To make this implemenation comparable to "sliding_chunks" set w such that
#       w_of_sliding_chunks_no_overlap = w_of_sliding_chunks * 2 / 3
# For example,
#    w_of_sliding_chunks = 256 (this is one sided. Total attention size = 512)
#    w_of_sliding_chunks_no_overlap = 170 (Total attention size = 510)
# Performance:
# - Speed: 30% faster than "sliding_chunks"
# - Memory: 95% of the memory usage of "sliding_chunks"
# The windows are asymmetric where number of attention on each side of a token ranges between w to 2w
# while "sliding_chunks" has a symmetric window around each token.
<<<<<<< HEAD
# This implementation is roughly similar to the implementation described in the BigBird paper https://arxiv.org/abs/2007.14062
=======

>>>>>>> 3554c0a6

def sliding_chunks_no_overlap_matmul_qk(q: torch.Tensor, k: torch.Tensor, w: int, padding_value: float):
    bsz, seqlen, num_heads, head_dim = q.size()
    assert seqlen % w == 0
    assert q.size() == k.size()
    # chunk seqlen into non-overlapping chunks of size w
    chunk_q = q.view(bsz, seqlen // w, w, num_heads, head_dim)
    chunk_k = k.view(bsz, seqlen // w, w, num_heads, head_dim)
    chunk_k_expanded = torch.stack((
        F.pad(chunk_k[:, :-1], (0, 0, 0, 0, 0, 0, 1, 0), value=0.0),
        chunk_k,
        F.pad(chunk_k[:, 1:], (0, 0, 0, 0, 0, 0, 0, 1), value=0.0),
    ), dim=-1)
    diagonal_attn = torch.einsum('bcxhd,bcyhde->bcxhey', (chunk_q, chunk_k_expanded))  # multiply
    return diagonal_attn.reshape(bsz, seqlen, num_heads, 3 * w)


def sliding_chunks_no_overlap_matmul_pv(prob: torch.Tensor, v: torch.Tensor, w: int):
    bsz, seqlen, num_heads, head_dim = v.size()
    chunk_prob = prob.view(bsz, seqlen // w, w, num_heads, 3, w)
    chunk_v = v.view(bsz, seqlen // w, w, num_heads, head_dim)
    chunk_v_extended = torch.stack((
        F.pad(chunk_v[:, :-1], (0, 0, 0, 0, 0, 0, 1, 0), value=0.0),
        chunk_v,
        F.pad(chunk_v[:, 1:], (0, 0, 0, 0, 0, 0, 0, 1), value=0.0),
    ), dim=-1)
    context = torch.einsum('bcwhpd,bcdhep->bcwhe', (chunk_prob, chunk_v_extended))
    return context.reshape(bsz, seqlen, num_heads, head_dim)<|MERGE_RESOLUTION|>--- conflicted
+++ resolved
@@ -145,11 +145,7 @@
 # - Memory: 95% of the memory usage of "sliding_chunks"
 # The windows are asymmetric where number of attention on each side of a token ranges between w to 2w
 # while "sliding_chunks" has a symmetric window around each token.
-<<<<<<< HEAD
-# This implementation is roughly similar to the implementation described in the BigBird paper https://arxiv.org/abs/2007.14062
-=======
 
->>>>>>> 3554c0a6
 
 def sliding_chunks_no_overlap_matmul_qk(q: torch.Tensor, k: torch.Tensor, w: int, padding_value: float):
     bsz, seqlen, num_heads, head_dim = q.size()
